--- conflicted
+++ resolved
@@ -1,6 +1,5 @@
 package com.hidden.client.ui.fragments.process
 
-<<<<<<< HEAD
 import android.Manifest
 import android.app.Activity
 import android.content.Context
@@ -8,35 +7,20 @@
 import android.content.pm.PackageManager
 import android.os.Bundle
 import android.provider.MediaStore
-=======
-import android.app.Activity
-import android.content.Context
-import android.content.Intent
-import android.graphics.Bitmap
-import android.os.Bundle
->>>>>>> bab8a030
 import android.util.DisplayMetrics
 import android.util.Log
 import android.view.LayoutInflater
 import android.view.View
 import android.view.ViewGroup
-<<<<<<< HEAD
 import android.widget.*
 import androidx.core.app.ActivityCompat
 import androidx.core.content.ContextCompat
-=======
-import android.widget.Button
-import android.widget.ImageView
-import android.widget.LinearLayout
-import android.widget.ScrollView
->>>>>>> bab8a030
 import androidx.fragment.app.Fragment
 import androidx.lifecycle.Observer
 import androidx.lifecycle.ViewModelProviders
 import androidx.recyclerview.widget.LinearLayoutManager
 import androidx.recyclerview.widget.RecyclerView
 import com.hidden.client.R
-<<<<<<< HEAD
 import com.hidden.client.apis.ConversationApi
 import com.hidden.client.databinding.MessageListBinding
 import com.hidden.client.helpers.AppPreferences
@@ -57,25 +41,12 @@
 import retrofit2.Callback
 import retrofit2.Response
 import java.io.File
-=======
-import com.hidden.client.databinding.MessageListBinding
-import com.hidden.client.helpers.HCDialog
-import com.hidden.client.helpers.HCGlobal
-import com.hidden.client.ui.activities.ConversationFileAttachActivity
-import com.hidden.client.ui.adapters.MessageListAdapter
-import com.hidden.client.ui.dialogs.BottomAddMediaPickerDialog
-import com.hidden.client.ui.viewmodels.injection.ViewModelFactory
-import com.hidden.client.ui.viewmodels.main.MessageListVM
-import com.kaopiz.kprogresshud.KProgressHUD
-import kotlinx.android.synthetic.main.fragment_home_message.*
->>>>>>> bab8a030
 import kotlin.math.roundToInt
 
 
 class HCMessageFragment(
     private val conversationId: Int
 ) : Fragment(), View.OnClickListener {
-<<<<<<< HEAD
 
     private lateinit var binding: MessageListBinding
     private lateinit var viewModel: MessageListVM
@@ -95,24 +66,6 @@
 
     private val CAPTURE_FROM_CAMERA = 2
     private val PERMISSION_REQUEST_CODE: Int = 101
-=======
-
-    private lateinit var binding: MessageListBinding
-    private lateinit var viewModel: MessageListVM
-
-    private lateinit var messageSendBtn: Button
-    private lateinit var attachFileBtn: ImageView
-    private lateinit var takePhotoBtn: ImageView
-    private lateinit var scrollView: ScrollView
-    private lateinit var recyclerView: RecyclerView
-    private lateinit var layoutSendMessage: LinearLayout
-
-    private lateinit var imageView: ImageView
-
-    private val CAPTURE_REQUEST_CODE = 42
-
-    private lateinit var progressDlg: KProgressHUD
->>>>>>> bab8a030
 
     override fun onCreateView(
         inflater: LayoutInflater,
@@ -156,11 +109,6 @@
 
         scrollView = view.findViewById(R.id.scrollview_message)
         recyclerView = view.findViewById(R.id.recyclerview_messages)
-<<<<<<< HEAD
-
-=======
-//
->>>>>>> bab8a030
 //        recyclerView.smoothScrollToPosition(HCGlobal.getInstance().currentMessageCount - 1)
 //        recyclerView.scrollToPosition(HCGlobal.getInstance().currentMessageCount - 1)
 
@@ -197,7 +145,6 @@
 
         // get message list - scrollview height
         scrollView.layoutParams.height = height - layoutSendMessageHeight - (140 * density).roundToInt()
-<<<<<<< HEAD
 //        viewModel.loadingMessageList.observe(this, Observer { show ->
 //            if (show) {
 //                scrollView.post(Runnable {
@@ -211,30 +158,10 @@
 //                })
 //            }
 //        })
-=======
-
-        viewModel.loadingMessageList.observe(this, Observer { show ->
-            if (show) {
-                scrollView.post(Runnable {
-                    scrollView.scrollTo(0, scrollView.bottom)
-                })
-                scrollView.fullScroll(ScrollView.FOCUS_DOWN)
-                recyclerview_messages.smoothScrollToPosition(HCGlobal.getInstance().currentMessageCount - 1)
-            } else {
-                scrollView.post(Runnable {
-                    scrollView.scrollTo(0, scrollView.bottom)
-                })
-            }
-        })
->>>>>>> bab8a030
 
         binding.recyclerviewMessages.layoutManager = LinearLayoutManager(context!!)
 
         messageSendBtn = view.findViewById(R.id.message_send_button)
-<<<<<<< HEAD
-=======
-
->>>>>>> bab8a030
         messageSendBtn.setOnClickListener(this)
 
         attachFileBtn = view.findViewById(R.id.file_attachment)
@@ -257,7 +184,6 @@
                     edit_text_message.setText("")
                 }
             }
-<<<<<<< HEAD
 
             R.id.file_attachment -> {
                 if (checkPermission()) {
@@ -268,18 +194,6 @@
                 }
             }
 
-=======
-
-            R.id.file_attachment -> {
-                val intent = Intent(
-                    HCGlobal.getInstance().currentActivity,
-                    ConversationFileAttachActivity::class.java
-                )
-                intent.putExtra("conversationId", conversationId)
-                HCGlobal.getInstance().currentActivity.startActivity(intent)
-            }
-
->>>>>>> bab8a030
             R.id.take_photo -> {
                 BottomAddMediaPickerDialog.display(
                     activity!!.supportFragmentManager,
@@ -289,7 +203,6 @@
         }
     }
 
-<<<<<<< HEAD
     private fun checkPermission(): Boolean {
         return (ContextCompat.checkSelfPermission(HCGlobal.getInstance().currentActivity,
             Manifest.permission.READ_EXTERNAL_STORAGE
@@ -345,16 +258,4 @@
         private const val IMAGE_PICK_CODE = 1000
         const val PERMISSION_CODE = 1001
     }
-=======
-    override fun onActivityResult(requestCode: Int, resultCode: Int, data: Intent?) {
-        if (requestCode == CAPTURE_REQUEST_CODE) {
-            if (resultCode == Activity.RESULT_OK) {
-                val takenImage = data?.extras?.get("data") as Bitmap
-                imageView.setImageBitmap(takenImage)
-            }
-        } else {
-            super.onActivityResult(requestCode, resultCode, data)
-        }
-    }
->>>>>>> bab8a030
 }